package shark.parse

import scala.collection.JavaConversions._

import org.apache.hadoop.hive.conf.HiveConf
import org.apache.hadoop.hive.ql.exec.TaskFactory
import org.apache.hadoop.hive.ql.parse.{ASTNode, BaseSemanticAnalyzer, DDLSemanticAnalyzer, HiveParser}
import org.apache.hadoop.hive.ql.plan.DDLWork

import org.apache.spark.rdd.{UnionRDD, RDD}

<<<<<<< HEAD
import shark.execution.{EmptyRDD, SparkDDLWork}
=======
import shark.execution.SparkDDLWork
>>>>>>> 0a0de4e9
import shark.{LogHelper, SharkEnv}
import shark.memstore2.MemoryMetadataManager


class SharkDDLSemanticAnalyzer(conf: HiveConf) extends DDLSemanticAnalyzer(conf) with LogHelper {

<<<<<<< HEAD
  override def analyzeInternal(ast: ASTNode): Unit = {
    super.analyzeInternal(ast)

    ast.getToken.getType match {
      case HiveParser.TOK_DROPTABLE => {
        // TODO(harvey): Execute this in SparkDDLTask. This somewhat works right now because
        //               unpersist() returns silently when the table doesn't exist. However, it
        //               ignores any drop protections.
        SharkEnv.unpersist(getTableName(ast))
      }
      // Handle ALTER TABLE for cached, Hive-partitioned tables
      case HiveParser.TOK_ALTERTABLE_ADDPARTS => {
        analyzeAlterTableAddParts(ast)
      }
      case HiveParser.TOK_ALTERTABLE_DROPPARTS => {
        alterTableDropParts(ast)
      }
      case _ => Unit
    }
  }

  def analyzeAlterTableAddParts(ast: ASTNode) {
    val tableName = getTableName(ast)
    // Create a SparkDDLTask only if the table is cached.
    if (SharkEnv.memoryMetadataManager.contains(tableName)) {
      // Hive's DDLSemanticAnalyzer#analyzeInternal() will only populate rootTasks with DDLTasks
      // and DDLWorks that contain AddPartitionDesc objects.
      for (ddlTask <- rootTasks) {
        val addPartitionDesc = ddlTask.getWork.asInstanceOf[DDLWork].getAddPartitionDesc
        val sparkDDLWork = new SparkDDLWork(addPartitionDesc)
        ddlTask.addDependentTask(TaskFactory.get(sparkDDLWork, conf))
      }
    }
  }

  def alterTableDropParts(ast: ASTNode) {
    val tableName = getTableName(ast)
    // Create a SparkDDLTask only if the table is cached.
    if (SharkEnv.memoryMetadataManager.contains(tableName)) {
      // Hive's DDLSemanticAnalyzer#analyzeInternal() will only populate rootTasks with DDLTasks
      // and DDLWorks that contain AddPartitionDesc objects.
      for (ddlTask <- rootTasks) {
        val dropTableDesc = ddlTask.getWork.asInstanceOf[DDLWork].getDropTblDesc
        val sparkDDLWork = new SparkDDLWork(dropTableDesc)
        ddlTask.addDependentTask(TaskFactory.get(sparkDDLWork, conf))
      }
=======
  override def analyzeInternal(astNode: ASTNode): Unit = {
    super.analyzeInternal(astNode)

    astNode.getToken.getType match {
      case HiveParser.TOK_DROPTABLE => {
        SharkEnv.unpersist(getTableName(astNode))
      }
      case HiveParser.TOK_ALTERTABLE_RENAME => {
        analyzeAlterTableRename(astNode)
      }
      case _ => Unit
>>>>>>> 0a0de4e9
    }
  }

  private def analyzeAlterTableRename(astNode: ASTNode) {
    val oldTableName = getTableName(astNode)
    val newTableName = BaseSemanticAnalyzer.getUnescapedName(
      astNode.getChild(1).asInstanceOf[ASTNode])

    // Hive's DDLSemanticAnalyzer#AnalyzeInternal() will only populate rootTasks with a DDLTask
    // and DDLWork that contains an AlterTableDesc.
    assert(rootTasks.size == 1)
    val ddlTask = rootTasks.head
    val ddlWork = ddlTask.getWork
    assert(ddlWork.isInstanceOf[DDLWork])

    val alterTableDesc = ddlWork.asInstanceOf[DDLWork].getAlterTblDesc
    val sparkDDLWork = new SparkDDLWork(alterTableDesc)
    ddlTask.addDependentTask(TaskFactory.get(sparkDDLWork, conf))
  }

  private def getTableName(node: ASTNode): String = {
    BaseSemanticAnalyzer.getUnescapedName(node.getChild(0).asInstanceOf[ASTNode])
  }
}<|MERGE_RESOLUTION|>--- conflicted
+++ resolved
@@ -9,18 +9,13 @@
 
 import org.apache.spark.rdd.{UnionRDD, RDD}
 
-<<<<<<< HEAD
 import shark.execution.{EmptyRDD, SparkDDLWork}
-=======
-import shark.execution.SparkDDLWork
->>>>>>> 0a0de4e9
 import shark.{LogHelper, SharkEnv}
 import shark.memstore2.MemoryMetadataManager
 
 
 class SharkDDLSemanticAnalyzer(conf: HiveConf) extends DDLSemanticAnalyzer(conf) with LogHelper {
 
-<<<<<<< HEAD
   override def analyzeInternal(ast: ASTNode): Unit = {
     super.analyzeInternal(ast)
 
@@ -37,6 +32,9 @@
       }
       case HiveParser.TOK_ALTERTABLE_DROPPARTS => {
         alterTableDropParts(ast)
+      }
+      case HiveParser.TOK_ALTERTABLE_RENAME => {
+        analyzeAlterTableRename(astNode)
       }
       case _ => Unit
     }
@@ -67,37 +65,26 @@
         val sparkDDLWork = new SparkDDLWork(dropTableDesc)
         ddlTask.addDependentTask(TaskFactory.get(sparkDDLWork, conf))
       }
-=======
-  override def analyzeInternal(astNode: ASTNode): Unit = {
-    super.analyzeInternal(astNode)
-
-    astNode.getToken.getType match {
-      case HiveParser.TOK_DROPTABLE => {
-        SharkEnv.unpersist(getTableName(astNode))
-      }
-      case HiveParser.TOK_ALTERTABLE_RENAME => {
-        analyzeAlterTableRename(astNode)
-      }
-      case _ => Unit
->>>>>>> 0a0de4e9
     }
   }
 
   private def analyzeAlterTableRename(astNode: ASTNode) {
     val oldTableName = getTableName(astNode)
-    val newTableName = BaseSemanticAnalyzer.getUnescapedName(
-      astNode.getChild(1).asInstanceOf[ASTNode])
+    if (SharkEnv.memoryMetadataManager.contains(oldTableName)) {
+      val newTableName = BaseSemanticAnalyzer.getUnescapedName(
+        astNode.getChild(1).asInstanceOf[ASTNode])
 
-    // Hive's DDLSemanticAnalyzer#AnalyzeInternal() will only populate rootTasks with a DDLTask
-    // and DDLWork that contains an AlterTableDesc.
-    assert(rootTasks.size == 1)
-    val ddlTask = rootTasks.head
-    val ddlWork = ddlTask.getWork
-    assert(ddlWork.isInstanceOf[DDLWork])
+      // Hive's DDLSemanticAnalyzer#AnalyzeInternal() will only populate rootTasks with a DDLTask
+      // and DDLWork that contains an AlterTableDesc.
+      assert(rootTasks.size == 1)
+      val ddlTask = rootTasks.head
+      val ddlWork = ddlTask.getWork
+      assert(ddlWork.isInstanceOf[DDLWork])
 
-    val alterTableDesc = ddlWork.asInstanceOf[DDLWork].getAlterTblDesc
-    val sparkDDLWork = new SparkDDLWork(alterTableDesc)
-    ddlTask.addDependentTask(TaskFactory.get(sparkDDLWork, conf))
+      val alterTableDesc = ddlWork.asInstanceOf[DDLWork].getAlterTblDesc
+      val sparkDDLWork = new SparkDDLWork(alterTableDesc)
+      ddlTask.addDependentTask(TaskFactory.get(sparkDDLWork, conf))
+    }
   }
 
   private def getTableName(node: ASTNode): String = {
