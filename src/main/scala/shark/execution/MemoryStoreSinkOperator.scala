/*
 * Copyright (C) 2012 The Regents of The University California.
 * All rights reserved.
 *
 * Licensed under the Apache License, Version 2.0 (the "License");
 * you may not use this file except in compliance with the License.
 * You may obtain a copy of the License at
 *
 *      http://www.apache.org/licenses/LICENSE-2.0
 *
 * Unless required by applicable law or agreed to in writing, software
 * distributed under the License is distributed on an "AS IS" BASIS,
 * WITHOUT WARRANTIES OR CONDITIONS OF ANY KIND, either express or implied.
 * See the License for the specific language governing permissions and
 * limitations under the License.
 */

package shark.execution

import java.nio.ByteBuffer

import scala.collection.mutable.ArrayBuffer
import scala.reflect.BeanProperty

import org.apache.hadoop.io.Writable

import shark.{SharkConfVars, SharkEnv}
import shark.execution.serialization.{OperatorSerializationWrapper, JavaSerializer}
import shark.memstore2._
import shark.tachyon.TachyonTableWriter

import spark.RDD
import spark.storage.StorageLevel


/**
 * Cache the RDD and force evaluate it (so the cache is filled).
 */
class MemoryStoreSinkOperator extends TerminalOperator {

  @BeanProperty var initialColumnSize: Int = _
  @BeanProperty var storageLevel: StorageLevel = _
  @BeanProperty var tableName: String = _
  @transient var useTachyon: Boolean = _
  @transient var useUnionRDD: Boolean = _
  @transient var numColumns: Int = _

  override def initializeOnMaster() {
    super.initializeOnMaster()
    initialColumnSize = SharkConfVars.getIntVar(localHconf, SharkConfVars.COLUMN_INITIALSIZE)
  }

  override def initializeOnSlave() {
    super.initializeOnSlave()
    localHconf.setInt(SharkConfVars.COLUMN_INITIALSIZE.varname, initialColumnSize)
  }

  override def execute(): RDD[_] = {
    val inputRdd = if (parentOperators.size == 1) executeParents().head._2 else null

    val statsAcc = SharkEnv.sc.accumulableCollection(ArrayBuffer[(Int, TablePartitionStats)]())
    val op = OperatorSerializationWrapper(this)

    val tachyonWriter: TachyonTableWriter =
      if (useTachyon) {
        // Use an additional row to store metadata (e.g. number of rows in each partition).
        SharkEnv.tachyonUtil.createTableWriter(tableName, numColumns + 1)
      } else {
        null
      }

    // Put all rows of the table into a set of TablePartition's. Each partition contains
    // only one TablePartition object.
    var rdd: RDD[TablePartition] = inputRdd.mapPartitionsWithIndex { case(partitionIndex, iter) =>
      op.initializeOnSlave()
      val serde = new ColumnarSerDe
      serde.initialize(op.localHconf, op.localHiveOp.getConf.getTableInfo.getProperties)

      // Serialize each row into the builder object.
      // ColumnarSerDe will return a TablePartitionBuilder.
      var builder: Writable = null
      iter.foreach { row =>
        builder = serde.serialize(row.asInstanceOf[AnyRef], op.objectInspector)
      }

      if (builder != null) {
        statsAcc += Tuple2(partitionIndex, builder.asInstanceOf[TablePartitionBuilder].stats)
        Iterator(builder.asInstanceOf[TablePartitionBuilder].build)
      } else {
        // Empty partition.
        statsAcc += Tuple2(partitionIndex, new TablePartitionStats(Array(), 0))
        Iterator(new TablePartition(0, Array()))
      }
    }

    if (tachyonWriter != null) {
      // Put the table in Tachyon.
      op.logInfo("Putting RDD for %s in Tachyon".format(tableName))

      SharkEnv.memoryMetadataManager.put(tableName, rdd)

      tachyonWriter.createTable(ByteBuffer.allocate(0))
      rdd = rdd.mapPartitionsWithIndex { case(partitionIndex, iter) =>
        val partition = iter.next()
        partition.toTachyon.zipWithIndex.foreach { case(buf, column) =>
          tachyonWriter.writeColumnPartition(column, partitionIndex, buf)
        }
        Iterator(partition)
      }
      // Force evaluate so the data gets put into Tachyon.
      rdd.context.runJob(rdd, (iter: Iterator[TablePartition]) => iter.foreach(_ => Unit))
    } else {
      // Put the table in Spark block manager.
      op.logInfo("Putting %sRDD for %s in Spark block manager, %s %s %s %s".format(
        if (useUnionRDD) "Union" else "",
        tableName,
        if (storageLevel.deserialized) "deserialized" else "serialized",
        if (storageLevel.useMemory) "in memory" else "",
        if (storageLevel.useMemory && storageLevel.useDisk) "and" else "",
        if (storageLevel.useDisk) "on disk" else ""))

      // Force evaluate so the data gets put into Spark block manager.
      rdd.persist(storageLevel)
<<<<<<< HEAD
      rdd.context.runJob(rdd, (iter: Iterator[TablePartition]) => iter.foreach(_ => Unit))

=======
      val origRdd = rdd
>>>>>>> 181930e6
      if (useUnionRDD) {
        rdd = rdd.union(
          SharkEnv.memoryMetadataManager.get(tableName).get.asInstanceOf[RDD[TablePartition]])
      }
      SharkEnv.memoryMetadataManager.put(tableName, rdd)
      origRdd.foreach(_ => Unit)
    }

    // Report remaining memory.
    /* Commented out for now waiting for the reporting code to make into Spark.
    val remainingMems: Map[String, (Long, Long)] = SharkEnv.sc.getSlavesMemoryStatus
    remainingMems.foreach { case(slave, mem) =>
      println("%s: %s / %s".format(
        slave,
        Utils.memoryBytesToString(mem._2),
        Utils.memoryBytesToString(mem._1)))
    }
    println("Summary: %s / %s".format(
      Utils.memoryBytesToString(remainingMems.map(_._2._2).sum),
      Utils.memoryBytesToString(remainingMems.map(_._2._1).sum)))
    */

    val columnStats =
      if (useUnionRDD) {
        // Combine stats for the two tables being combined.
        val numPartitions = statsAcc.value.toMap.size
        val currentStats = statsAcc.value
        val otherIndexToStats = SharkEnv.memoryMetadataManager.getStats(tableName).get
        for ((otherIndex, tableStats) <- otherIndexToStats) {
          currentStats.append((otherIndex + numPartitions, tableStats))
        }
        currentStats.toMap
      } else {
        statsAcc.value.toMap
      }

    // Get the column statistics back to the cache manager.
    SharkEnv.memoryMetadataManager.putStats(tableName, columnStats)

    if (tachyonWriter != null) {
      tachyonWriter.updateMetadata(ByteBuffer.wrap(JavaSerializer.serialize(columnStats)))
    }

    if (SharkConfVars.getBoolVar(localHconf, SharkConfVars.MAP_PRUNING_PRINT_DEBUG)) {
      columnStats.foreach { case(index, tableStats) =>
        println("Partition " + index + " " + tableStats.toString)
      }
    }

    // Return the cached RDD.
    rdd
  }

  override def processPartition(split: Int, iter: Iterator[_]): Iterator[_] =
    throw new UnsupportedOperationException("CacheSinkOperator.processPartition()")
}<|MERGE_RESOLUTION|>--- conflicted
+++ resolved
@@ -121,18 +121,19 @@
 
       // Force evaluate so the data gets put into Spark block manager.
       rdd.persist(storageLevel)
-<<<<<<< HEAD
       rdd.context.runJob(rdd, (iter: Iterator[TablePartition]) => iter.foreach(_ => Unit))
 
-=======
       val origRdd = rdd
->>>>>>> 181930e6
       if (useUnionRDD) {
+        // If this is an insert, find the existing RDD and create a union of the two, and then
+        // put the union into the meta data tracker.
         rdd = rdd.union(
           SharkEnv.memoryMetadataManager.get(tableName).get.asInstanceOf[RDD[TablePartition]])
       }
       SharkEnv.memoryMetadataManager.put(tableName, rdd)
-      origRdd.foreach(_ => Unit)
+
+      // Run a job on the original RDD to force it to go into cache.
+      origRdd.context.runJob(origRdd, (iter: Iterator[TablePartition]) => iter.foreach(_ => Unit))
     }
 
     // Report remaining memory.
