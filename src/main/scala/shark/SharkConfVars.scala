--- conflicted
+++ resolved
@@ -74,13 +74,8 @@
       conf.set(EXPLAIN_MODE.varname, EXPLAIN_MODE.defaultVal)
     }
     if (conf.get(COLUMN_BUILDER_PARTITION_SIZE.varname) == null) {
-<<<<<<< HEAD
-      conf.setInt(
-        COLUMN_BUILDER_PARTITION_SIZE.varname,COLUMN_BUILDER_PARTITION_SIZE.defaultIntVal)
-=======
       conf.setInt(COLUMN_BUILDER_PARTITION_SIZE.varname,
         COLUMN_BUILDER_PARTITION_SIZE.defaultIntVal)
->>>>>>> df63897e
     }
     if (conf.get(COLUMNAR_COMPRESSION.varname) == null) {
       conf.setBoolean(COLUMNAR_COMPRESSION.varname, COLUMNAR_COMPRESSION.defaultBoolVal)
