--- conflicted
+++ resolved
@@ -69,12 +69,8 @@
       row format delimited fields terminated by '\t'""")
     sc.runSql("""load data local inpath '${hiveconf:shark.test.data.path}/users.txt'
       OVERWRITE INTO TABLE users""")
-<<<<<<< HEAD
     sc.runSql("drop table if exists users_cached")
     sc.runSql("create table users_cached as select * from users")
-=======
-    sc.sql("drop table if exists users_cached")
-    sc.sql("create table users_cached as select * from users")
 
     // test1
     sc.sql("drop table if exists test1")
@@ -83,7 +79,6 @@
     sc.sql("LOAD DATA LOCAL INPATH '${hiveconf:shark.test.data.path}/test1.txt' INTO TABLE test1")
     sc.sql("drop table if exists test1_cached")
     sc.sql("CREATE TABLE test1_cached AS SELECT * FROM test1")
->>>>>>> a049452b
   }
 
   override def afterAll() {
@@ -195,8 +190,9 @@
   // join
   //////////////////////////////////////////////////////////////////////////////
   test("join ouput rows of stand objects") {
-    expect("select test1val from users join test1 on users.id=test1.id and users.id=1",
-      "[0,1,2]")    
+    assert(
+      sc.sql("select test1val from users join test1 on users.id=test1.id and users.id=1").head ===
+      "[0,1,2]")
   }
 
   //////////////////////////////////////////////////////////////////////////////
@@ -328,11 +324,11 @@
       select cast(key as int) as k, val from test""")
     expectSql("select count(k) from adw where val='val_487' group by 1 having count(1) > 0","1")
   }
-  
+
    //////////////////////////////////////////////////////////////////////////////
   // Sel Star
   //////////////////////////////////////////////////////////////////////////////
-  
+
   test("sel star pruning") {
     sc.sql("drop table if exists selstar")
     sc.sql("""create table selstar TBLPROPERTIES ("shark.cache" = "true") as
