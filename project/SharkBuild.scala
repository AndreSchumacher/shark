/*
 * Copyright (C) 2012 The Regents of The University California.
 * All rights reserved.
 *
 * Licensed under the Apache License, Version 2.0 (the "License");
 * you may not use this file except in compliance with the License.
 * You may obtain a copy of the License at
 *
 *      http://www.apache.org/licenses/LICENSE-2.0
 *
 * Unless required by applicable law or agreed to in writing, software
 * distributed under the License is distributed on an "AS IS" BASIS,
 * WITHOUT WARRANTIES OR CONDITIONS OF ANY KIND, either express or implied.
 * See the License for the specific language governing permissions and
 * limitations under the License.
 */

import sbt._
import Keys._

import sbtassembly.Plugin._
import AssemblyKeys._

import scala.util.Properties.{ envOrNone => env }

object SharkBuild extends Build {

  // Shark version
  val SHARK_VERSION = "0.9.0-SNAPSHOT"

  val SPARK_VERSION = "0.9.0-incubating-SNAPSHOT"

  val SCALA_VERSION = "2.9.3"

  // Hadoop version to build against. For example, "0.20.2", "0.20.205.0", or
  // "1.0.1" for Apache releases, or "0.20.2-cdh3u3" for Cloudera Hadoop.
  val DEFAULT_HADOOP_VERSION = "1.0.4"

  lazy val hadoopVersion = env("SHARK_HADOOP_VERSION") orElse
                           env("SPARK_HADOOP_VERSION") getOrElse
                           DEFAULT_HADOOP_VERSION

  // Whether to build Shark with Yarn support
  val YARN_ENABLED = env("SHARK_YARN").getOrElse("false").toBoolean

  // Whether to build Shark with Tachyon jar.
  val TACHYON_ENABLED = false

  lazy val root = Project(
    id = "root",
    base = file("."),
    settings = coreSettings ++ assemblyProjSettings)

  val excludeKyro = ExclusionRule(organization = "de.javakaffee")
  val excludeHadoop = ExclusionRule(organization = "org.apache.hadoop")
  val excludeNetty = ExclusionRule(organization = "org.jboss.netty")
  val excludeCurator = ExclusionRule(organization = "org.apache.curator")
  val excludeJackson = ExclusionRule(organization = "org.codehaus.jackson")
  val excludeAsm = ExclusionRule(organization = "asm")
  val excludeSnappy = ExclusionRule(organization = "org.xerial.snappy")

  def coreSettings = Defaults.defaultSettings ++ Seq(

    name := "shark",
    organization := "edu.berkeley.cs.amplab",
    version := SHARK_VERSION,
    scalaVersion := SCALA_VERSION,
    scalacOptions := Seq("-deprecation", "-unchecked", "-optimize"),
    parallelExecution in Test := false,

    // Download managed jars into lib_managed.
    retrieveManaged := true,
    resolvers ++= Seq(
      "Typesafe Repository" at "http://repo.typesafe.com/typesafe/releases/",
      "Cloudera Repository" at "https://repository.cloudera.com/artifactory/cloudera-repos/",
      "Local Maven" at Path.userHome.asFile.toURI.toURL + ".m2/repository"
    ),

    fork := true,
    javaOptions += "-XX:MaxPermSize=512m",
    javaOptions += "-Xmx2g",

    testOptions in Test += Tests.Argument("-oF"), // Full stack trace on test failures

    testListeners <<= target.map(
      t => Seq(new eu.henkelmann.sbt.JUnitXmlTestsListener(t.getAbsolutePath))),

    unmanagedSourceDirectories in Compile <+= baseDirectory { base =>
      if (TACHYON_ENABLED) {
        base / ("src/tachyon_enabled/scala")
      } else {
        base / ("src/tachyon_disabled/scala")
      }
    },

    unmanagedJars in Compile <++= baseDirectory map { base =>
      val hiveFile = file(System.getenv("HIVE_HOME")) / "lib"
      val baseDirectories = (base / "lib") +++ (hiveFile)
      val customJars = (baseDirectories ** "*.jar")
      // Hive uses an old version of guava that doesn't have what we want.
      customJars.classpath
        .filter(!_.toString.contains("guava"))
        .filter(!_.toString.contains("log4j"))
        .filter(!_.toString.contains("servlet"))
    },

    unmanagedJars in Test ++= Seq(
      file(System.getenv("HIVE_DEV_HOME")) / "build" / "ql" / "test" / "classes",
      file(System.getenv("HIVE_DEV_HOME")) / "build/ivy/lib/test/hadoop-test-0.20.2.jar"
    ),

    libraryDependencies ++= Seq(
      "org.apache.spark" %% "spark-core" % SPARK_VERSION,
      "org.apache.spark" %% "spark-repl" % SPARK_VERSION,
      "com.google.guava" % "guava" % "14.0.1",
      "org.apache.hadoop" % "hadoop-client" % hadoopVersion excludeAll(excludeJackson, excludeNetty, excludeAsm),
      // See https://code.google.com/p/guava-libraries/issues/detail?id=1095
      "com.google.code.findbugs" % "jsr305" % "1.3.+",

      // Hive unit test requirements. These are used by Hadoop to run the tests, but not necessary
      // in usual Shark runs.
      "commons-io" % "commons-io" % "2.1",
      "commons-httpclient" % "commons-httpclient" % "3.1" % "test",

      // Test infrastructure
      "org.scalatest" %% "scalatest" % "1.9.1" % "test",
      "junit" % "junit" % "4.10" % "test",
      "net.java.dev.jets3t" % "jets3t" % "0.7.1",
      "com.novocode" % "junit-interface" % "0.8" % "test") ++
      (if (YARN_ENABLED) Some("org.apache.spark" %% "spark-yarn" % SPARK_VERSION) else None).toSeq ++
<<<<<<< HEAD
      (if (TACHYON_ENABLED) Some("org.tachyonproject" % "tachyon" % "0.3.0-SNAPSHOT" excludeAll(excludeKyro, excludeHadoop) ) else None).toSeq
  ) ++ org.scalastyle.sbt.ScalastylePlugin.Settings
=======
      (if (TACHYON_ENABLED) Some("org.tachyonproject" % "tachyon" % "0.3.0-SNAPSHOT" excludeAll(excludeKyro, excludeHadoop, excludeCurator, excludeJackson, excludeNetty, excludeAsm) ) else None).toSeq
  )
>>>>>>> baefdb86

  def assemblyProjSettings = Seq(
    jarName in assembly <<= version map { v => "shark-assembly-" + v + "-hadoop" + hadoopVersion + ".jar" }
  ) ++ assemblySettings ++ extraAssemblySettings

  def extraAssemblySettings() = Seq(
    test in assembly := {},
    mergeStrategy in assembly := {
      case m if m.toLowerCase.endsWith("manifest.mf") => MergeStrategy.discard
      case m if m.toLowerCase.matches("meta-inf.*\\.sf$") => MergeStrategy.discard
      case "META-INF/services/org.apache.hadoop.fs.FileSystem" => MergeStrategy.concat
      case "reference.conf" => MergeStrategy.concat
      case _ => MergeStrategy.first
    }
  )
}<|MERGE_RESOLUTION|>--- conflicted
+++ resolved
@@ -128,13 +128,9 @@
       "net.java.dev.jets3t" % "jets3t" % "0.7.1",
       "com.novocode" % "junit-interface" % "0.8" % "test") ++
       (if (YARN_ENABLED) Some("org.apache.spark" %% "spark-yarn" % SPARK_VERSION) else None).toSeq ++
-<<<<<<< HEAD
-      (if (TACHYON_ENABLED) Some("org.tachyonproject" % "tachyon" % "0.3.0-SNAPSHOT" excludeAll(excludeKyro, excludeHadoop) ) else None).toSeq
+
+      (if (TACHYON_ENABLED) Some("org.tachyonproject" % "tachyon" % "0.3.0-SNAPSHOT" excludeAll(excludeKyro, excludeHadoop, excludeCurator, excludeJackson, excludeNetty, excludeAsm) ) else None).toSeq
   ) ++ org.scalastyle.sbt.ScalastylePlugin.Settings
-=======
-      (if (TACHYON_ENABLED) Some("org.tachyonproject" % "tachyon" % "0.3.0-SNAPSHOT" excludeAll(excludeKyro, excludeHadoop, excludeCurator, excludeJackson, excludeNetty, excludeAsm) ) else None).toSeq
-  )
->>>>>>> baefdb86
 
   def assemblyProjSettings = Seq(
     jarName in assembly <<= version map { v => "shark-assembly-" + v + "-hadoop" + hadoopVersion + ".jar" }
